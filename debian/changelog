--- conflicted
+++ resolved
@@ -1,14 +1,10 @@
-<<<<<<< HEAD
-golang-weekly (2011-04-13-4) natty; urgency=low
+golang-weekly (2011-04-13-6) natty; urgency=high
 
   * New weekly release.
 
- -- Gustavo Niemeyer <niemeyer@canonical.com>  Fri, 15 Apr 2011 15:31:31 -0300
+ -- Gustavo Niemeyer <niemeyer@canonical.com>  Fri, 15 Apr 2011 22:48:39 -0300
 
-golang-weekly (2011-04-13-3) maverick; urgency=low
-=======
 golang-weekly (2011-04-13-5) maverick; urgency=high
->>>>>>> 0c590c3d
 
   * New weekly release.
 
